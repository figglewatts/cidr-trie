"""Store CIDR IP addresses (both v4 and v6) in a PATRICIA trie for easy lookup.

A Patricia trie can be created, inserted to, and searched like this

.. code-block:: python

    trie = PatriciaTrie()
    trie.insert("0.0.0.0/0", "Internet")
    trie.insert("32.0.0.0/9", "RIR-A")
    trie.insert("32.128.0.0/9", "RIR-B")
    trie.insert("32.32.0.0/16", "another")
    trie.insert("32.32.32.0/24", "third")
    trie.insert("32.32.32.32/32", "you")
    trie.insert("192.168.0.1/32", "totally different")
    trie.insert("33.0.0.0/8", "RIR3")
    trie.insert("64.0.0.0/8", "RIR2")

    # a generator for nodes corresponding to: ['Internet', 'RIR-A', 'another', 'third', 'you']
    trie.find_all("32.32.32.32")
"""

import threading

from .cidr_util import is_v6, cidr_atoi, longest_common_prefix_length, get_subnet_mask, ip_itoa
from .bits_util import is_set, ffs
from typing import Any, List, Dict, Tuple


class PatriciaNode:
    """A node in the Patricia trie.

    Attributes:
        ip (int): The IP address associated with this node.
        bit (int): How many bits along the IP the decision is made to branch.
        value (Dict[int, Any]): The data stored on this node. Maps netmasks to data.
        parent (PatriciaNode): The parent of this node.
        left (PatriciaNode): The left subtrie of this node.
        right (PatriciaNode): The right subtrie of this node.
    """
    def __init__(self, ip: int=0, bit: int=0, data: Dict[int, Any]={}) -> None:
        self.ip = ip
        self.bit = bit
        self.value = data
        self.parent = None
        self.left = None
        self.right = None

    def get_values(self, prefix: str) -> Dict[str, Any]:
        """Get values from this node by iterating through netmasks and
        checking to see if the given prefix is contained within.

        Args:
            prefix: The prefix to use to check, i.e. "192.168.0.0/16"
        Returns:
            Dict[str, Any]: dict mapping prefixes to values, i.e. {"192.168.0.0/16": 2856}
        """
        # parse the CIDR string
        ip, mask = cidr_atoi(prefix)
        v6 = is_v6(prefix)
        result = {}

        # for each mask stored in this node, check to see if the IP given
        # by the prefix masked by the mask is equal to the IP stored in the node
        # this indicates that this IP is within the network defined by the node
        # IP and particular netmask
        for m in self.value.keys():
            # if the mask is greater than the given mask, there's no way the prefix
            # can be in this range, as it's bigger than this network
            if m > mask:
                continue

            if self.ip == (ip & get_subnet_mask(m, v6)):
                result[f"{ip_itoa(self.ip, v6)}/{m}"] = self.value[m]

        return result

    def get_child_values(self, prefix: str) -> Dict[str, Any]:
        """Get all child values from this node by iterating through netmasks and
        checking to see if the given prefix is larger than the given netmask.

        Args:
            prefix: The prefix to use to check, i.e. "192.168.0.0/16"
        Returns:
            Dict[str, Any]: dict mapping prefixes to values, i.e. {"192.168.0.0/24": 2856}
        """
        # parse the CIDR string
        _, mask = cidr_atoi(prefix)
        v6 = is_v6(prefix)
        result = {}

        # for each mask stored in this node, check to see if the netmask is greater than
        # the given netmask
        for m in self.value.keys():
            # if the mask is greater than the given mask, there's no way the prefix
            # can be in this range, as it's bigger than this network
            if m < mask:
                continue

            result[f"{ip_itoa(self.ip, v6)}/{m}"] = self.value[m]

        return result



class PatriciaTrie:
    """A Patricia trie that stores IP addresses and data.

    Attributes:
        root (PatriciaNode): The root element of the trie. Always exists as 0.0.0.0.
        v6 (bool): Whether this trie stores IPv6 addresses or not.
        size (int): The number of nodes in this trie, not counting the root node.

    A Patricia trie can be created, inserted to, and searched like this

    .. code-block:: python

        trie = PatriciaTrie()
        trie.insert("0.0.0.0/0", "Internet")
        trie.insert("32.0.0.0/9", "RIR-A")
        trie.insert("32.128.0.0/9", "RIR-B")
        trie.insert("32.32.0.0/16", "another")
        trie.insert("32.32.32.0/24", "third")
        trie.insert("32.32.32.32/32", "you")
        trie.insert("192.168.0.1/32", "totally different")
        trie.insert("33.0.0.0/8", "RIR3")
        trie.insert("64.0.0.0/8", "RIR2")

        # a generator for nodes corresponding to: ['Internet', 'RIR-A', 'another', 'third', 'you']
        trie.find_all("32.32.32.32")

    """
    def __init__(self) -> None:
        self.root = PatriciaNode(0, 0)
        self.v6 = False
        self.size = 0

    def insert(self, prefix: str, data: Any) -> PatriciaNode:
        """Insert an IP and data into the trie.

        If the IP was already in the trie it will overwrite the value.

        .. code-block:: python

            trie = PatriciaTrie()
            trie.insert("192.168.0.0/16", 1234)

        Args:
            prefix: The prefix to insert, i.e. "192.168.0.0/16"
            data: The value to associate with the IP and netmask.

        Returns:
            PatriciaNode: The node that was inserted in the trie.

        Raises:
            ValueError: When trying to store an IPv4 address in a trie currently storing IPv6 addresses, and vice-versa.
        """

        # check to see if the prefix is IPv6 and then check whether
        # or not we can store it given what's already in the trie
        v6 = is_v6(prefix)
        if self.v6 and not v6:
            raise ValueError("Cannot store IPv4 prefix in IPv6 trie")
        elif not self.v6 and v6 and self.size > 0:
            raise ValueError("Cannot store IPv6 prefix in IPv4 trie")
        else:
            self.v6 = v6

        # parse the CIDR string
        ip, mask = cidr_atoi(prefix)

        # traverse with the value until we reach a leaf
        last_node = None
        cur_node = self.root
        while cur_node is not None:
            last_node = cur_node
            if is_set(cur_node.bit, ip, v6):
                cur_node = cur_node.right
            else:
                cur_node = cur_node.left

        # check to see if the last node visited was a match
        if last_node.ip == ip:
            # if it was, set the value and return the node
            last_node.value[mask] = data
            return last_node

        # it wasn't an exact match, so we need to figure out where to
        # insert a new node
        lcp = longest_common_prefix_length(ip, last_node.ip, v6)

        # traverse back up the trie until we find an LCP less than the
        # computed one
        # note: sometimes we don't need to traverse back up, if we reached a
        # leaf with a bit already less than the LCP we can just insert on
        # it and this while loop won't even run
        if cur_node is None:
            cur_node = last_node
        last_node = None
        while cur_node.bit > lcp:
            last_node = cur_node
            cur_node = cur_node.parent

        # we need to find the rightmost set bit of the new IP address
        # to use as the bit of the new node, as any future values of LCP
        # lesser than the position of the rightmost set bit indicate
        # a prefix that is not common to this one
        ip_addr_width = 128 if v6 else 32
        rightmost_set_bit = ip_addr_width - ffs(ip) - 1

        # we've now found a node with a bit lower than the LCP,
        # indicating that it's a valid prefix of the current IP
        # insert the new node on a subtrie of the found node
        to_insert = PatriciaNode(ip, rightmost_set_bit, {mask: data})
        to_insert.parent = cur_node
        if is_set(cur_node.bit, ip, v6):
            cur_node.right = to_insert
        else:
            cur_node.left = to_insert

        # if we traversed through another node to get to the
        # found node, we need to put it in a subtrie of the
        # new node
        if last_node is not None:
            last_node.parent = to_insert
            # figure out which subtrie to insert on
            if is_set(to_insert.bit, last_node.ip, v6):
                to_insert.right = last_node
            else:
                to_insert.left = last_node

        # increment the size of the trie due to the added node
        self.size += 1

            # return the inserted node
            return to_insert



    def check_value_exists(self, prefix: str) -> (bool, bool):
        """Check to see if a value exists in the trie already.
        Returns 2 bools, the first to indicate whether the IP existed in the trie, and the
        second to indicate whether the mask existed on that IP.

        There can only be one of any IP stored in the trie, if you stored 2 prefixes,
        "192.168.0.0/16", and "192.168.0.0/24", the data would be stored on the same
        node, as the IP address "192.168.0.0" is the same. Even though these refer
        to 2 separate networks.
        
        This method exists so you can check to see if this will happen. The first boolean
        returned indicates if an IP address is already present, for example in the case
        above, if called after inserting "192.168.0.0/16", this method would return True
        in the first boolean for a prefix of "192.168.0.0/24" and other netmasks, and False
        for the second boolean.
        The second boolean is for checking if the mask is present -- if called after
        inserting "192.168.0.0/16" with a prefix of "192.168.0.0/16" it would return
        True for both booleans.

        Args:
            prefix: The prefix to find in the trie, i.e. "192.168.0.0/16"

        Returns:
            (bool, bool): A 2-tuple of bools indicating whether the IP existed and the mask existed, respectively.

        Raises:
            ValueError: When trying to find an IPv4 address in a v6 trie and vice-versa.
        """
        # check to see if the prefix is IPv6 and then check whether
        # or not we can store it given what's already in the trie
        v6 = is_v6(prefix)
        if self.v6 and not v6:
            raise ValueError("Cannot store IPv4 prefix in IPv6 trie")
        elif not self.v6 and v6 and self.size > 0:
            raise ValueError("Cannot store IPv6 prefix in IPv4 trie")
        else:
            self.v6 = v6

        # parse the CIDR string
        ip, mask = cidr_atoi(prefix)

        last_node = None
<<<<<<< HEAD
        with self.lock:
            # traverse the trie with the given IP
            for node in self.traverse(prefix):
                last_node = node
=======
        # traverse the trie with the given IP
        for node in self.traverse(prefix):
            last_node = node
>>>>>>> d00abde2

        ip_exists = False
        mask_exists = False

        if last_node.ip == ip:
            # if the last node's IP equals this IP, the IP exists
            # we now need to check if the mask is in the set of masks
            ip_exists = True
            mask_exists = mask in last_node.value
        else:
            # if the IP didn't exist, we can be sure the mask didn't either
            ip_exists = False
            mask_exists = False

        return ip_exists, mask_exists

    def find(self, prefix: str) -> PatriciaNode:
        """Find a value in the trie.

        Args:
            prefix: The prefix to find in the trie, i.e. "192.168.0.0/16"
        
        Returns:
            PatriciaNode: The node if found, None otherwise.

        Raises:
            ValueError: When trying to find an IPv4 address in a v6 trie and vice-versa.
        """
        v6 = is_v6(prefix)
        if v6 and not self.v6:
            raise ValueError("Trying to find IPv6 value in IPv4 trie")
        elif not v6 and self.v6:
            raise ValueError("Trying to find IPv4 value in IPv6 trie")
        
        with self.lock:
            ip, _ = cidr_atoi(prefix)
            for node in self.traverse(prefix):
                if node.ip == ip:
                    return node

        return None

    def find_all_values(self, prefix: str, children: bool=False) -> Dict[str, Any]:
        """Find all values for this prefix, traversing the trie at all levels.

        With get all values from common prefixes of 'prefix', then traverse all
        children of 'prefix' to get their values too.

        Args:
            prefix: The prefix to find in the trie.
            children: Whether to find all child values of the exact node found. (Defaults to False, as this isn't performant in large tries)

        Returns:
            Dict[str, Any]: All of the values from the trie, by prefix.

        Raises:
            ValueError: When trying to find an IPv4 address in a v6 trie and vice-versa.
        """
        v6 = is_v6(prefix)
        if v6 and not self.v6:
            raise ValueError("Trying to find IPv6 value in IPv4 trie")
        elif not v6 and self.v6:
            raise ValueError("Trying to find IPv4 value in IPv6 trie")

        values = {}

<<<<<<< HEAD
        with self.lock:
            # for each node on the way down
            for node in self.traverse(prefix):
                # get the values from the node and combine them into
                # the result dictionary
                vals = node.get_values(prefix)
                values = {**values, **vals}
=======
        ip, _ = cidr_atoi(prefix)

        last_node = None
        # for each node on the way down
        for node in self.traverse(prefix):
            last_node = node
            # get the values from the node and combine them into
            # the result dictionary
            vals = node.get_values(prefix)
            values = {**values, **vals}
            if node.ip == ip:
                break

        if children:
            # for each child node of the found node above
            for node in self.traverse_inorder_from_node(last_node):
                vals = node.get_child_values(prefix)
                values = {**values, **vals}

>>>>>>> d00abde2
        return values


    def find_all(self, prefix: str) -> List[PatriciaNode]:
        """Traverses the trie and returns any nodes it found.

        Args:
            prefix: The prefix to find in the trie, i.e. "192.168.0.0/16"

        Returns:
            List[PatriciaNode]: Ordered list of nodes found when traversing the trie.

        Raises:
            ValueError: When trying to find an IPv4 address in a v6 trie and vice-versa.
        """

        v6 = is_v6(prefix)
        if v6 and not self.v6:
            raise ValueError("Trying to find IPv6 value in IPv4 trie")
        elif not v6 and self.v6:
            raise ValueError("Trying to find IPv4 value in IPv6 trie")

        ip, _ = cidr_atoi(prefix)
        nodes = []
        for node in self.traverse(prefix):
            # if the node's IP fits within the given network, add it to the result
            if node.ip == (ip & get_subnet_mask(node.mask, v6)) and node.value is not None:
                nodes.append(node)

        return nodes

    def traverse(self, prefix: str) -> PatriciaNode:
        """Traverse the entire trie (from root) using a prefix.

        Args:
            prefix: The prefix to find in the trie, i.e. "192.168.0.0/16"

        Yields:
            PatriciaNode: The next node traversed when searching for 'prefix'.

        Raises:
            ValueError: When trying to find an IPv4 address in a v6 trie and vice-versa.
        """
        for node in self.traverse_from_node(self.root, prefix):
            yield node

    def traverse_from_node(self, node: PatriciaNode, prefix: str) -> PatriciaNode:
        """Traverse the trie from a specific node using a prefix.

        Args:
            node: The node to start traversing from.
            prefix: The prefix to find in the trie, i.e. "192.168.0.0/16"

        Yields:
            PatriciaNode: The next node traversed when searching for 'prefix'.

        Raises:
            ValueError: When trying to find an IPv4 address in a v6 trie and vice-versa.

        """
        v6 = is_v6(prefix)
        if v6 and not self.v6:
            raise ValueError("Trying to find IPv6 value in IPv4 trie")
        elif not v6 and self.v6:
            raise ValueError("Trying to find IPv4 value in IPv6 trie")
        
        ip, _ = cidr_atoi(prefix)

        # look for a leaf
        cur_node = node
        while cur_node is not None:
            yield cur_node
            if is_set(cur_node.bit, ip, v6):
                cur_node = cur_node.right
            else:
                cur_node = cur_node.left

    def traverse_inorder(self) -> PatriciaNode:
        """Perform an inorder traversal of the trie from the root node.

        Yields:
            PatriciaNode: The next node in the traversal.

        Raises:
            ValueError: When trying to find an IPv4 address in a v6 trie and vice-versa.
        """
        for node in self.traverse_inorder_from_node(self.root):
            yield node

    def traverse_inorder_from_node(self, node: PatriciaNode) -> PatriciaNode:
        """Perform an inorder traversal of the trie from a given node.

        Args:
            node: The node to traverse from.

        Yields:
            PatriciaNode: The next node in the traversal.

        Raises:
            ValueError: When trying to find an IPv4 address in a v6 trie and vice-versa.
        """
        stack = []
        cur_node = node
        while len(stack) > 0 or cur_node is not None:
            while cur_node is not None:
                stack.append(cur_node)
                cur_node = cur_node.left
            
            if len(stack) > 0:
                cur_node = stack.pop()
                yield cur_node
                cur_node = cur_node.right

    def traverse_preorder(self) -> PatriciaNode:
        """Perform a preorder traversal of the trie from the root node.

        Yields:
            PatriciaNode: The next node in the traversal.

        Raises:
            ValueError: When trying to find an IPv4 address in a v6 trie and vice-versa.
        """
        for node in self.traverse_preorder_from_node(self.root):
            yield node

    def traverse_preorder_from_node(self, node: PatriciaNode) -> PatriciaNode:
        """Perform a preorder traversal of the trie from a given node.

        Args:
            node: The node to traverse from.

        Yields:
            PatriciaNode: The next node in the traversal.

        Raises:
            ValueError: When trying to find an IPv4 address in a v6 trie and vice-versa.
        """
        stack = []
        cur_node = node
        while len(stack) > 0 or cur_node is not None:
            while cur_node is not None:
                stack.append(cur_node)
                yield cur_node
                cur_node = cur_node.left

            if len(stack) > 0:
                cur_node = stack.pop()
                cur_node = cur_node.right

    def traverse_postorder(self) -> PatriciaNode:
        """Perform a postorder traversal of the trie from a given node.

        Yields:
            PatriciaNode: The next node in the traversal.

        Raises:
            ValueError: When trying to find an IPv4 address in a v6 trie and vice-versa.
        """
        for node in self.traverse_postorder_from_node(self.root):
            yield node

    def traverse_postorder_from_node(self, node: PatriciaNode) -> PatriciaNode:
        """Perform a postorder traversal of the trie from a given node.

        Args:
            node: The node to traverse from.

        Yields:
            PatriciaNode: The next node in the traversal.

        Raises:
            ValueError: When trying to find an IPv4 address in a v6 trie and vice-versa.
        """
        stack = []
        cur_node = node
        prev_node = None
        while len(stack) > 0 or cur_node is not None:
            while cur_node is not None:
                stack.append(cur_node)
                cur_node = cur_node.left
            
            while cur_node is None and len(stack) > 0:
                cur_node = stack[-1]
                if cur_node.right is None or cur_node.right == prev_node:
                    yield cur_node
                    stack.pop()
                    prev_node = cur_node
                    cur_node = None
                else:
                    cur_node = cur_node.right<|MERGE_RESOLUTION|>--- conflicted
+++ resolved
@@ -15,8 +15,8 @@
     trie.insert("33.0.0.0/8", "RIR3")
     trie.insert("64.0.0.0/8", "RIR2")
 
-    # a generator for nodes corresponding to: ['Internet', 'RIR-A', 'another', 'third', 'you']
-    trie.find_all("32.32.32.32")
+    # find all node values on the way down
+    print(trie.find_all("32.32.32.32"))
 """
 
 import threading
@@ -32,74 +32,69 @@
     Attributes:
         ip (int): The IP address associated with this node.
         bit (int): How many bits along the IP the decision is made to branch.
-        value (Dict[int, Any]): The data stored on this node. Maps netmasks to data.
-        parent (PatriciaNode): The parent of this node.
-        left (PatriciaNode): The left subtrie of this node.
-        right (PatriciaNode): The right subtrie of this node.
+        masks (Dict[int, Any]): The data stored on this node. Maps netmasks to data.
+        left (PatriciaNode): The left subtrie of this node. Self pointer if no left node.
+        right (PatriciaNode): The right subtrie of this node. Self pointer if no right node.
     """
-    def __init__(self, ip: int=0, bit: int=0, data: Dict[int, Any]={}) -> None:
+    def __init__(self, ip: int=0, bit: int=0, masks: Dict[int, Any]={}) -> None:
         self.ip = ip
         self.bit = bit
-        self.value = data
-        self.parent = None
-        self.left = None
-        self.right = None
-
-    def get_values(self, prefix: str) -> Dict[str, Any]:
+        self.masks = masks
+        self.left = self
+        self.right = self
+
+    def get_values(self, prefix: str) -> List[Tuple[str, Any]]:
         """Get values from this node by iterating through netmasks and
         checking to see if the given prefix is contained within.
 
         Args:
             prefix: The prefix to use to check, i.e. "192.168.0.0/16"
         Returns:
-            Dict[str, Any]: dict mapping prefixes to values, i.e. {"192.168.0.0/16": 2856}
+            List[Tuple[str, Any]]: list of tuples of prefixes and values, i.e. [("192.168.0.0/16", 2856), ...]
         """
         # parse the CIDR string
         ip, mask = cidr_atoi(prefix)
         v6 = is_v6(prefix)
-        result = {}
-
-        # for each mask stored in this node, check to see if the IP given
-        # by the prefix masked by the mask is equal to the IP stored in the node
+        result = []
+
+        # for each mask stored on this node, check to see if the IP given by the
+        # prefix masked by the mask is equal to the IP stored in the node
         # this indicates that this IP is within the network defined by the node
-        # IP and particular netmask
-        for m in self.value.keys():
-            # if the mask is greater than the given mask, there's no way the prefix
-            # can be in this range, as it's bigger than this network
+        # and particular netmask
+        for m in self.masks.keys():
+            # if the mask is greater than the given mask, there's no way the
+            # prefix can be in this range, as it's bigger than this network
             if m > mask:
                 continue
 
             if self.ip == (ip & get_subnet_mask(m, v6)):
-                result[f"{ip_itoa(self.ip, v6)}/{m}"] = self.value[m]
-
+                ip_str = f"{ip_itoa(self.ip, v6)}/{m}"
+                result.append((ip_str, self.masks[m]))
         return result
 
-    def get_child_values(self, prefix: str) -> Dict[str, Any]:
+    def get_child_values(self, prefix: str) -> List[Tuple[str, Any]]:
         """Get all child values from this node by iterating through netmasks and
         checking to see if the given prefix is larger than the given netmask.
 
         Args:
             prefix: The prefix to use to check, i.e. "192.168.0.0/16"
         Returns:
-            Dict[str, Any]: dict mapping prefixes to values, i.e. {"192.168.0.0/24": 2856}
+            List[Tuple[str, Any]]: list of tuples of prefixes and values, i.e. [("192.168.0.0/16", 2856), ...]
         """
         # parse the CIDR string
         _, mask = cidr_atoi(prefix)
         v6 = is_v6(prefix)
-        result = {}
-
-        # for each mask stored in this node, check to see if the netmask is greater than
-        # the given netmask
-        for m in self.value.keys():
-            # if the mask is greater than the given mask, there's no way the prefix
-            # can be in this range, as it's bigger than this network
+        result = []
+
+        # for each mask stored in this node, check to see if the netmask is
+        # greater than the given netmask
+        for m in self.masks.keys():
             if m < mask:
                 continue
 
-            result[f"{ip_itoa(self.ip, v6)}/{m}"] = self.value[m]
-
+            ip_str = f"{ip_itoa(self.ip, v6)}/{m}"
+            result.append((ip_str, self.masks[m]))
         return result
-
 
 
 class PatriciaTrie:
@@ -125,15 +120,27 @@
         trie.insert("33.0.0.0/8", "RIR3")
         trie.insert("64.0.0.0/8", "RIR2")
 
-        # a generator for nodes corresponding to: ['Internet', 'RIR-A', 'another', 'third', 'you']
-        trie.find_all("32.32.32.32")
+        # find all node values on the way down
+        print(trie.find_all("32.32.32.32"))
 
     """
     def __init__(self) -> None:
-        self.root = PatriciaNode(0, 0)
+        self.root = PatriciaNode(bit=-1)
         self.v6 = False
         self.size = 0
 
+    def validate_ip_type_for_trie(self, ip: str) -> None:
+        """Make sure this IP is valid for this trie.
+
+        Raises:
+            ValueError: if trying to insert a v4 address into a v6 trie and vice-versa.
+        """
+        v6 = is_v6(ip)
+        if v6 == True and self.v6 == False:
+            raise ValueError("Cannot store IPv6 prefix in IPv4 trie")
+        elif v6 == False and self.v6 == True:
+            raise ValueError("Cannot store IPv4 prefix in IPv6 trie")
+
     def insert(self, prefix: str, data: Any) -> PatriciaNode:
         """Insert an IP and data into the trie.
 
@@ -154,87 +161,61 @@
         Raises:
             ValueError: When trying to store an IPv4 address in a trie currently storing IPv6 addresses, and vice-versa.
         """
-
-        # check to see if the prefix is IPv6 and then check whether
-        # or not we can store it given what's already in the trie
-        v6 = is_v6(prefix)
-        if self.v6 and not v6:
-            raise ValueError("Cannot store IPv4 prefix in IPv6 trie")
-        elif not self.v6 and v6 and self.size > 0:
-            raise ValueError("Cannot store IPv6 prefix in IPv4 trie")
-        else:
-            self.v6 = v6
-
-        # parse the CIDR string
+        if self.size == 0:
+            # set the v6 value if first insert
+            self.v6 = is_v6(prefix)
+        
+        self.validate_ip_type_for_trie(prefix)
+        
         ip, mask = cidr_atoi(prefix)
-
-        # traverse with the value until we reach a leaf
-        last_node = None
+        
+        # traverse the trie until we get to a leaf to check
+        last_bit = -2 # -2 as it has to be lower than the root (which is -1)
         cur_node = self.root
-        while cur_node is not None:
-            last_node = cur_node
-            if is_set(cur_node.bit, ip, v6):
+        while last_bit < cur_node.bit:
+            last_bit = cur_node.bit
+            if is_set(cur_node.bit, ip, False):
                 cur_node = cur_node.right
             else:
                 cur_node = cur_node.left
 
-        # check to see if the last node visited was a match
-        if last_node.ip == ip:
-            # if it was, set the value and return the node
-            last_node.value[mask] = data
-            return last_node
-
-        # it wasn't an exact match, so we need to figure out where to
-        # insert a new node
-        lcp = longest_common_prefix_length(ip, last_node.ip, v6)
-
-        # traverse back up the trie until we find an LCP less than the
-        # computed one
-        # note: sometimes we don't need to traverse back up, if we reached a
-        # leaf with a bit already less than the LCP we can just insert on
-        # it and this while loop won't even run
-        if cur_node is None:
-            cur_node = last_node
-        last_node = None
-        while cur_node.bit > lcp:
+        # check to see if the IP is equal
+        if cur_node.ip == ip:
+            cur_node.masks[mask] = data
+            return cur_node
+
+        # they're different, so find the rightmost bit where they differ
+        differ_bit = 0
+        while is_set(differ_bit, cur_node.ip, False) == is_set(differ_bit, ip, False):
+            differ_bit += 1
+
+        # travel down the trie to that point
+        last_node = PatriciaNode(bit=-2) # -2 as it has to be lower than the root (-1)
+        cur_node = self.root
+        while last_node.bit < cur_node.bit and cur_node.bit <= differ_bit:
             last_node = cur_node
-            cur_node = cur_node.parent
-
-        # we need to find the rightmost set bit of the new IP address
-        # to use as the bit of the new node, as any future values of LCP
-        # lesser than the position of the rightmost set bit indicate
-        # a prefix that is not common to this one
-        ip_addr_width = 128 if v6 else 32
-        rightmost_set_bit = ip_addr_width - ffs(ip) - 1
-
-        # we've now found a node with a bit lower than the LCP,
-        # indicating that it's a valid prefix of the current IP
-        # insert the new node on a subtrie of the found node
-        to_insert = PatriciaNode(ip, rightmost_set_bit, {mask: data})
-        to_insert.parent = cur_node
-        if is_set(cur_node.bit, ip, v6):
-            cur_node.right = to_insert
+            if is_set(cur_node.bit, ip, False):
+                cur_node = cur_node.right
+            else:
+                cur_node = cur_node.left
+
+        # create the new node
+        to_insert = PatriciaNode(ip, differ_bit, {mask: data})
+
+        # figure out where to put child
+        if is_set(to_insert.bit, cur_node.ip, False):
+            to_insert.right = cur_node
         else:
-            cur_node.left = to_insert
-
-        # if we traversed through another node to get to the
-        # found node, we need to put it in a subtrie of the
-        # new node
-        if last_node is not None:
-            last_node.parent = to_insert
-            # figure out which subtrie to insert on
-            if is_set(to_insert.bit, last_node.ip, v6):
-                to_insert.right = last_node
-            else:
-                to_insert.left = last_node
-
-        # increment the size of the trie due to the added node
+            to_insert.left = cur_node
+
+        # figure out which side to insert on
+        if is_set(last_node.bit, ip, False):
+            last_node.right = to_insert
+        else:
+            last_node.left = to_insert
+
         self.size += 1
-
-            # return the inserted node
-            return to_insert
-
-
+        return to_insert
 
     def check_value_exists(self, prefix: str) -> (bool, bool):
         """Check to see if a value exists in the trie already.
@@ -264,30 +245,17 @@
         Raises:
             ValueError: When trying to find an IPv4 address in a v6 trie and vice-versa.
         """
-        # check to see if the prefix is IPv6 and then check whether
-        # or not we can store it given what's already in the trie
-        v6 = is_v6(prefix)
-        if self.v6 and not v6:
-            raise ValueError("Cannot store IPv4 prefix in IPv6 trie")
-        elif not self.v6 and v6 and self.size > 0:
-            raise ValueError("Cannot store IPv6 prefix in IPv4 trie")
-        else:
-            self.v6 = v6
+        self.validate_ip_type_for_trie(prefix)
 
         # parse the CIDR string
         ip, mask = cidr_atoi(prefix)
 
+        # traverse the trie with the given IP
         last_node = None
-<<<<<<< HEAD
-        with self.lock:
-            # traverse the trie with the given IP
-            for node in self.traverse(prefix):
-                last_node = node
-=======
-        # traverse the trie with the given IP
         for node in self.traverse(prefix):
             last_node = node
->>>>>>> d00abde2
+            if node.ip == ip:
+                break
 
         ip_exists = False
         mask_exists = False
@@ -296,11 +264,7 @@
             # if the last node's IP equals this IP, the IP exists
             # we now need to check if the mask is in the set of masks
             ip_exists = True
-            mask_exists = mask in last_node.value
-        else:
-            # if the IP didn't exist, we can be sure the mask didn't either
-            ip_exists = False
-            mask_exists = False
+            mask_exists = mask in last_node.masks
 
         return ip_exists, mask_exists
 
@@ -316,21 +280,17 @@
         Raises:
             ValueError: When trying to find an IPv4 address in a v6 trie and vice-versa.
         """
-        v6 = is_v6(prefix)
-        if v6 and not self.v6:
-            raise ValueError("Trying to find IPv6 value in IPv4 trie")
-        elif not v6 and self.v6:
-            raise ValueError("Trying to find IPv4 value in IPv6 trie")
-        
-        with self.lock:
-            ip, _ = cidr_atoi(prefix)
-            for node in self.traverse(prefix):
-                if node.ip == ip:
-                    return node
-
+        self.validate_ip_type_for_trie(prefix)
+        ip, _ = cidr_atoi(prefix)
+        
+        for node in self.traverse(prefix):
+            if node.ip == ip:
+                return node
+
+        # if we get to here, the node isn't in the trie
         return None
 
-    def find_all_values(self, prefix: str, children: bool=False) -> Dict[str, Any]:
+    def find_all(self, prefix: str, children: bool=False) -> List[Tuple[str, Any]]:
         """Find all values for this prefix, traversing the trie at all levels.
 
         With get all values from common prefixes of 'prefix', then traverse all
@@ -341,78 +301,29 @@
             children: Whether to find all child values of the exact node found. (Defaults to False, as this isn't performant in large tries)
 
         Returns:
-            Dict[str, Any]: All of the values from the trie, by prefix.
-
-        Raises:
-            ValueError: When trying to find an IPv4 address in a v6 trie and vice-versa.
-        """
-        v6 = is_v6(prefix)
-        if v6 and not self.v6:
-            raise ValueError("Trying to find IPv6 value in IPv4 trie")
-        elif not v6 and self.v6:
-            raise ValueError("Trying to find IPv4 value in IPv6 trie")
-
-        values = {}
-
-<<<<<<< HEAD
-        with self.lock:
-            # for each node on the way down
-            for node in self.traverse(prefix):
-                # get the values from the node and combine them into
-                # the result dictionary
-                vals = node.get_values(prefix)
-                values = {**values, **vals}
-=======
+            List[Tuple[str, Any]]: list of tuples of prefixes and values, i.e. [("192.168.0.0/16", 2856), ...]
+
+        Raises:
+            ValueError: When trying to find an IPv4 address in a v6 trie and vice-versa.
+        """
+        self.validate_ip_type_for_trie(prefix)
+        result = []
         ip, _ = cidr_atoi(prefix)
-
+        
+        # for each node on the way down
         last_node = None
-        # for each node on the way down
         for node in self.traverse(prefix):
+            result += node.get_values(prefix)
             last_node = node
-            # get the values from the node and combine them into
-            # the result dictionary
-            vals = node.get_values(prefix)
-            values = {**values, **vals}
             if node.ip == ip:
                 break
 
-        if children:
-            # for each child node of the found node above
+        if children and last_node.ip == ip:
+            # for each child node underneath the last found node
             for node in self.traverse_inorder_from_node(last_node):
-                vals = node.get_child_values(prefix)
-                values = {**values, **vals}
-
->>>>>>> d00abde2
-        return values
-
-
-    def find_all(self, prefix: str) -> List[PatriciaNode]:
-        """Traverses the trie and returns any nodes it found.
-
-        Args:
-            prefix: The prefix to find in the trie, i.e. "192.168.0.0/16"
-
-        Returns:
-            List[PatriciaNode]: Ordered list of nodes found when traversing the trie.
-
-        Raises:
-            ValueError: When trying to find an IPv4 address in a v6 trie and vice-versa.
-        """
-
-        v6 = is_v6(prefix)
-        if v6 and not self.v6:
-            raise ValueError("Trying to find IPv6 value in IPv4 trie")
-        elif not v6 and self.v6:
-            raise ValueError("Trying to find IPv4 value in IPv6 trie")
-
-        ip, _ = cidr_atoi(prefix)
-        nodes = []
-        for node in self.traverse(prefix):
-            # if the node's IP fits within the given network, add it to the result
-            if node.ip == (ip & get_subnet_mask(node.mask, v6)) and node.value is not None:
-                nodes.append(node)
-
-        return nodes
+                result += node.get_values(node.get_child_values(prefix))
+
+        return result
 
     def traverse(self, prefix: str) -> PatriciaNode:
         """Traverse the entire trie (from root) using a prefix.
@@ -441,21 +352,18 @@
 
         Raises:
             ValueError: When trying to find an IPv4 address in a v6 trie and vice-versa.
-
-        """
-        v6 = is_v6(prefix)
-        if v6 and not self.v6:
-            raise ValueError("Trying to find IPv6 value in IPv4 trie")
-        elif not v6 and self.v6:
-            raise ValueError("Trying to find IPv4 value in IPv6 trie")
-        
+        """
+        self.validate_ip_type_for_trie(prefix)
+
         ip, _ = cidr_atoi(prefix)
 
         # look for a leaf
+        last_node = PatriciaNode(bit=-2) # -2 as it has to be lower than the root (-1)
         cur_node = node
-        while cur_node is not None:
+        while last_node.bit < cur_node.bit:
+            last_node = cur_node
             yield cur_node
-            if is_set(cur_node.bit, ip, v6):
+            if is_set(cur_node.bit, ip, False):
                 cur_node = cur_node.right
             else:
                 cur_node = cur_node.left
@@ -485,15 +393,18 @@
             ValueError: When trying to find an IPv4 address in a v6 trie and vice-versa.
         """
         stack = []
+        last_bit = -2 # -2 as it has to be lower than the root (-1)
         cur_node = node
-        while len(stack) > 0 or cur_node is not None:
-            while cur_node is not None:
+        while len(stack) > 0 or last_bit < cur_node.bit:
+            while last_bit < cur_node.bit:
                 stack.append(cur_node)
+                last_bit = cur_node.bit
                 cur_node = cur_node.left
-            
+
             if len(stack) > 0:
                 cur_node = stack.pop()
                 yield cur_node
+                last_bit = cur_node.bit
                 cur_node = cur_node.right
 
     def traverse_preorder(self) -> PatriciaNode:
@@ -521,55 +432,16 @@
             ValueError: When trying to find an IPv4 address in a v6 trie and vice-versa.
         """
         stack = []
+        last_bit = -2 # -2 as it has to be lower than the root (-1)
         cur_node = node
-        while len(stack) > 0 or cur_node is not None:
-            while cur_node is not None:
+        while len(stack) > 0 or last_bit < cur_node.bit:
+            while last_bit < cur_node.bit:
                 stack.append(cur_node)
                 yield cur_node
+                last_bit = cur_node.bit
                 cur_node = cur_node.left
 
             if len(stack) > 0:
                 cur_node = stack.pop()
+                last_bit = cur_node.bit
                 cur_node = cur_node.right
-
-    def traverse_postorder(self) -> PatriciaNode:
-        """Perform a postorder traversal of the trie from a given node.
-
-        Yields:
-            PatriciaNode: The next node in the traversal.
-
-        Raises:
-            ValueError: When trying to find an IPv4 address in a v6 trie and vice-versa.
-        """
-        for node in self.traverse_postorder_from_node(self.root):
-            yield node
-
-    def traverse_postorder_from_node(self, node: PatriciaNode) -> PatriciaNode:
-        """Perform a postorder traversal of the trie from a given node.
-
-        Args:
-            node: The node to traverse from.
-
-        Yields:
-            PatriciaNode: The next node in the traversal.
-
-        Raises:
-            ValueError: When trying to find an IPv4 address in a v6 trie and vice-versa.
-        """
-        stack = []
-        cur_node = node
-        prev_node = None
-        while len(stack) > 0 or cur_node is not None:
-            while cur_node is not None:
-                stack.append(cur_node)
-                cur_node = cur_node.left
-            
-            while cur_node is None and len(stack) > 0:
-                cur_node = stack[-1]
-                if cur_node.right is None or cur_node.right == prev_node:
-                    yield cur_node
-                    stack.pop()
-                    prev_node = cur_node
-                    cur_node = None
-                else:
-                    cur_node = cur_node.right